--- conflicted
+++ resolved
@@ -4,15 +4,6 @@
     name='c3',
     version='1.0rc',
     packages=[
-<<<<<<< HEAD
-        'c3po',
-        'c3po/utils',
-        'c3po/system',
-        'c3po/libraries',
-        'c3po/optimizers',
-        'c3po/signal',
-        'c3po/generator'
-=======
         'c3',
         'c3/generator',
         'c3/libraries',
@@ -21,7 +12,6 @@
         'c3/signal',
         'c3/system',
         'c3/utils'
->>>>>>> 84e5fe52
     ],
     long_description=open('README.md').read(),
     install_requires=[
