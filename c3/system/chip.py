"""Component class and subclasses for the components making up the quantum device."""

import numpy as np
import tensorflow as tf

from c3.c3objs import C3obj
from c3.libraries.constants import kb, hbar
from c3.libraries.hamiltonians import hamiltonians
from c3.utils.qt_utils import hilbert_space_kron as hskron


device_lib = dict()


def dev_reg_deco(func):
    """
    Decorator for making registry of functions
    """
    device_lib[str(func.__name__)] = func
    return func


class PhysicalComponent(C3obj):
    """
    Represents the components making up a chip.

    Parameters
    ----------
    hilbert_dim : int
        Dimension of the Hilbert space of this component

    """

    def __init__(self, **props):
        self.params = {}
        self.hilbert_dim = props.pop("hilbert_dim", None)
        super().__init__(**props)
        self.Hs = {}
        self.collapse_ops = {}
        self.drive_line = None

    def set_subspace_index(self, index):
        self.index = index

    def asdict(self) -> dict:
        params = {}
        for key, item in self.params.items():
            params[key] = item.asdict()
        return {
            "c3type": self.__class__.__name__,
            "params": params,
            "hilbert_dim": self.hilbert_dim,
        }


@dev_reg_deco
class Qubit(PhysicalComponent):
    """
    Represents the element in a chip functioning as qubit.

    Parameters
    ----------
    freq: np.float64
        frequency of the qubit
    anhar: np.float64
        anharmonicity of the qubit. defined as w01 - w12
    t1: np.float64
        t1, the time decay of the qubit due to dissipation
    t2star: np.float64
        t2star, the time decay of the qubit due to pure dephasing
    temp: np.float64
        temperature of the qubit, used to determine the Boltzmann distribution
        of energy level populations

    """

    def __init__(
        self,
        name,
        hilbert_dim,
        desc=None,
        comment=None,
        freq=None,
        anhar=None,
        t1=None,
        t2star=None,
        temp=None,
        params=None,
    ):
        # TODO Cleanup params passing and check for conflicting information
        super().__init__(
            name=name,
            desc=desc,
            comment=comment,
            hilbert_dim=hilbert_dim,
            params=params,
        )
        if freq:
            self.params['freq'] = freq
        if anhar:
            self.params['anhar'] = anhar
        if t1:
            self.params["t1"] = t1
        if t2star:
            self.params["t2star"] = t2star
        if temp:
            self.params["temp"] = temp

    def init_Hs(self, ann_oper):
        """
        Initialize the qubit Hamiltonians. If the dimension is higher than two, a
        Duffing oscillator is used.

        Parameters
        ----------
        ann_oper : np.array
            Annihilation operator in the full Hilbert space

        """
        resonator = hamiltonians["resonator"]
        self.Hs["freq"] = tf.Variable(resonator(ann_oper), dtype=tf.complex128)
        if self.hilbert_dim > 2:
            duffing = hamiltonians["duffing"]
            self.Hs["anhar"] = tf.Variable(duffing(ann_oper), dtype=tf.complex128)

    def get_Hamiltonian(self):
        """
        Compute the Hamiltonian. Multiplies the number operator with the frequency and
        anharmonicity with the Duffing part and returns their sum.

        Returns
        -------
        tf.Tensor
            Hamiltonian

        """
        h = tf.cast(self.params["freq"].get_value(), tf.complex128) * self.Hs["freq"]
        if self.hilbert_dim > 2:
            anhar = tf.cast(self.params["anhar"].get_value(), tf.complex128)
            h += anhar * self.Hs["anhar"]
        return h 
    
    
    def init_Ls(self, ann_oper):
        """
        Initialize Lindbladian components.

        Parameters
        ----------
        ann_oper : np.array
            Annihilation operator in the full Hilbert space

        """
        self.collapse_ops["t1"] = ann_oper
        self.collapse_ops["temp"] = ann_oper.T.conj()
        self.collapse_ops["t2star"] = 2 * tf.matmul(ann_oper.T.conj(), ann_oper)

    def get_Lindbladian(self, dims):
        """
        Compute the Lindbladian, based on relaxation, dephasing constants and finite
        temperature.

        Returns
        -------
        tf.Tensor
            Hamiltonian

        """
        Ls = []
        if "t1" in self.params:
            t1 = self.params["t1"].get_value()
            gamma = (0.5 / t1) ** 0.5
            L = gamma * self.collapse_ops["t1"]
            Ls.append(L)
            if "temp" in self.params:
                if self.hilbert_dim > 2:
                    freq = self.params["freq"].get_value()
                    anhar = self.params["anhar"].get_value()
                    freq_diff = np.array(
                        [freq + n * anhar for n in range(self.hilbert_dim)]
                    )
                else:
                    freq_diff = np.array([self.params["freq"].get_value(), 0])
                beta = 1 / (self.params["temp"].get_value() * kb)
                det_bal = tf.exp(-hbar * tf.cast(freq_diff, tf.float64) * beta)
                det_bal_mat = hskron(tf.linalg.tensor_diag(det_bal), self.index, dims)
                L = gamma * tf.matmul(self.collapse_ops["temp"], det_bal_mat)
                Ls.append(L)
        if "t2star" in self.params:
            gamma = (0.5 / self.params["t2star"].get_value()) ** 0.5
            L = gamma * self.collapse_ops["t2star"]
            Ls.append(L)
        if Ls == []:
            raise Exception("No T1 or T2 provided")
        return tf.cast(sum(Ls), tf.complex128)
    

@dev_reg_deco
class Resonator(PhysicalComponent):
    """
    Represents the element in a chip functioning as resonator.

    Parameters
    ----------
    freq: np.float64
        frequency of the resonator

    """

    def init_Hs(self, ann_oper):
        """
        Initialize the Hamiltonian as a number operator

        Parameters
        ----------
        ann_oper : np.array
            Annihilation operator in the full Hilbert space.

        """
        self.Hs["freq"] = tf.Variable(
            hamiltonians["resonator"](ann_oper), dtype=tf.complex128
        )

    def init_Ls(self, ann_oper):
        """NOT IMPLEMENTED"""
        pass

    def get_Hamiltonian(self):
        """Compute the Hamiltonian."""
        freq = tf.cast(self.params["freq"].get_value(), tf.complex128)
        return freq * self.Hs["freq"]

    def get_Lindbladian(self, dims):
        """NOT IMPLEMENTED"""
        pass


@dev_reg_deco
class Transmon(PhysicalComponent):
    """
    Represents the element in a chip functioning as tunanble transmon qubit.

    Parameters
    ----------
    freq: np.float64
        base frequency of the Transmon
    phi_0: np.float64
        half period of the phase dependant function
    phi: np.float64
        flux position

    """

    def __init__(
        self,
        name: str,
        desc: str = " ",
        comment: str = " ",
        hilbert_dim: int = 2,
        freq: np.float64 = 0.0,
        phi: np.float64 = 0.0,
        phi_0: np.float64 = 0.0,
        gamma: np.float64 = None,
        d: np.float64 = None,
        t1: np.float64 = 0.0,
        t2star: np.float64 = 0.0,
        temp: np.float64 = 0.0,
        anhar: np.float64 = 0.0,
    ):
        super().__init__(
            name=name,
            desc=desc,
            comment=comment,
            hilbert_dim=hilbert_dim
            )
        self.params['freq'] = freq
        self.params['phi'] = phi
        self.params['phi_0'] = phi_0

        if d:
            self.params['d'] = d
        elif:
            self.params['gamma'] = gamma
        else:
            raise Warning(
                "no gamma or d provided. setting d=0, i.e. symmetric case"
            )
        if hilbert_dim > 2:
            self.params['anhar'] = anhar
        if t1:
            self.params['t1'] = t1
        if t2star:
            self.params['t2star'] = t2star
        if temp:
            self.params['temp'] = temp

    def get_factor(self):
        pi = tf.constant(np.pi, dtype=tf.float64)
        phi = tf.cast(self.params['phi'].get_value(), tf.float64)
        phi_0 = tf.cast(self.params['phi_0'].get_value(), tf.float64)
        if 'd' in params:
            d = tf.cast(self.params['d'].get_value(), tf.float64)
        elif 'gamma' in params:
            gamma = tf.cast(self.params['gamma'].get_value(), tf.complex128)
            d = (gamma - 1) / (gamma + 1)
        else:
            d = 0
        factor = tf.sqrt(tf.sqrt(
            tf.cos(pi * phi / phi_0)**2 + d**2 * tf.sin(pi * phi / phi_0)**2
        ))
        factor = tf.cast(factor, tf.complex128)
        return factor

    def get_anhar(self):
        anhar = tf.cast(self.params['anhar'].get_value(), tf.complex128)
        return anhar

    def get_freq(self):
        freq = tf.cast(self.params['freq'].get_value(), tf.complex128)
        anhar = tf.cast(self.params['anhar'].get_value(), tf.complex128)
        biased_freq = (freq - anhar) * self.get_factor() + anhar
        return biased_freq

    def init_Hs(self, ann_oper):
        resonator = hamiltonians["resonator"]
        self.Hs["freq"] = tf.Variable(resonator(ann_oper), dtype=tf.complex128)
        if self.hilbert_dim > 2:
            duffing = hamiltonians["duffing"]
            self.Hs["anhar"] = tf.Variable(duffing(ann_oper), dtype=tf.complex128)

    def init_Ls(self, ann_oper):
        """
        Initialize Lindbladian components.

        Parameters
        ----------
        ann_oper : np.array
            Annihilation operator in the full Hilbert space

        """
        self.collapse_ops['t1'] = ann_oper
        self.collapse_ops['temp'] = ann_oper.T.conj()
        self.collapse_ops['t2star'] = 2 * tf.matmul(
            ann_oper.T.conj(),
            ann_oper
        )

    def get_Hamiltonian(self):
        h = self.get_freq() * self.Hs['freq']
        if self.hilbert_dim > 2:
            h += self.get_anhar() * self.Hs['anhar']
        return h

    def get_Lindbladian(self, dims):
        """
        Compute the Lindbladian, based on relaxation, dephasing constants and finite temperature.

        Returns
        -------
        tf.Tensor
            Hamiltonian

<<<<<<< HEAD
        """
        Ls = []
        if 't1' in self.params:
            t1 = self.params['t1'].get_value()
            gamma = (0.5 / t1) ** 0.5
            L = gamma * self.collapse_ops['t1']
            Ls.append(L)
            if 'temp' in self.params:
                if self.params['temp'].get_value().numpy():
                    if self.hilbert_dim > 2:
                        freq_diff = np.array(
                            [(self.params['freq'].get_value()
                              + n*self.params['anhar'].get_value())
                                for n in range(self.hilbert_dim)]
                        )
                    else:
                        freq_diff = np.array(
                            [self.params['freq'].get_value(), 0]
                        )
                    beta = 1 / (self.params['temp'].get_value() * kb)
                    det_bal = tf.exp(-hbar*tf.cast(freq_diff, tf.float64)*beta)
                    det_bal_mat = hskron(
                        tf.linalg.tensor_diag(det_bal), self.index, dims
                    )
                    L = gamma * tf.matmul(self.collapse_ops['temp'], det_bal_mat)
                    Ls.append(L)
        if 't2star' in self.params:
            gamma = (0.5/self.params['t2star'].get_value())**0.5
            L = gamma * self.collapse_ops['t2star']
            Ls.append(L)
        if Ls == []:
            raise Exception("No T1 or T2 provided")
        return tf.cast(sum(Ls), tf.complex128)
=======
    def get_Hamiltonian(self):
        freq = tf.cast(self.params["freq"].get_value(), tf.complex128)
        pi = tf.Variable(np.pi, dtype=tf.complex128)
        phi = tf.cast(self.params["phi"].get_value(), tf.complex128)
        phi_0 = tf.cast(self.params["phi_0"].get_value(), tf.complex128)
        gamma = tf.cast(self.params["gamma"].get_value(), tf.complex128)
        d = (gamma - 1) / (gamma + 1)
        factor = tf.sqrt(
            tf.sqrt(
                tf.cos(pi * phi / phi_0) ** 2 + d ** 2 * tf.sin(pi * phi / phi_0) ** 2
            )
        )
        return freq * factor * self.Hs["freq"]
@dev_reg_deco
class SNAIL(PhysicalComponent):
    """
    Represents the element in a chip functioning as a three wave mixing element also knwon as a SNAIL.
    Reference: https://arxiv.org/pdf/1702.00869.pdf
    Parameters
    ----------
    freq: np.float64
        frequency of the qubit
    anhar: np.float64
        anharmonicity of the qubit. defined as w01 - w12
    beta: np.float64
        third order non_linearity of the qubit. 
    t1: np.float64
        t1, the time decay of the qubit due to dissipation
    t2star: np.float64
        t2star, the time decay of the qubit due to pure dephasing
    temp: np.float64
        temperature of the qubit, used to determine the Boltzmann distribution
        of energy level populations
    Class is mostly an exact copy of the Qubit class. The only difference is the added third order non linearity with a prefactor beta.
    The only modification is the get hamiltonian and init hamiltonian definition. Also imported the necessary third order non linearity
    from the hamiltonian library. 
    """
>>>>>>> e7f4f9cf

    def __init__(
        self,
        name: str,
        desc: str = " ",
        comment: str = " ",
        hilbert_dim: int = 4,
        freq: np.float64 = 0.0,
        anhar: np.float64 = 0.0,
        beta: np.float64 = 0.0,
        t1: np.float64 = 0.0,
        t2star: np.float64 = 0.0,
        temp: np.float64 = 0.0
    ):
        super().__init__(
            name=name,
            desc=desc,
            comment=comment,
            hilbert_dim=hilbert_dim
        )
        self.params['freq'] = freq
        self.params['beta'] = beta
        if hilbert_dim > 2:
            self.params['anhar'] = anhar
        if t1:
            self.params['t1'] = t1
        if t2star:
            self.params['t2star'] = t2star
        if temp:
            self.params['temp'] = temp

    def init_Hs(self, ann_oper):
        """
        Initialize the SNAIL Hamiltonians.
        Parameters
        ----------
        ann_oper : np.array
            Annihilation operator in the full Hilbert space
        """
        resonator = hamiltonians["resonator"]
        self.Hs["freq"] = tf.Variable(resonator(ann_oper), dtype=tf.complex128)
        if self.hilbert_dim > 2:
            duffing = hamiltonians["duffing"]
            self.Hs["anhar"] = tf.Variable(duffing(ann_oper), dtype=tf.complex128)
        third = hamiltonians["third_order"]
        self.Hs['beta'] = tf.Variable(third(ann_oper), dtype=tf.complex128)


    def get_Hamiltonian(self):
        """
        Compute the Hamiltonian. Multiplies the number operator with the frequency and anharmonicity with
        the Duffing part and returns their sum.
        Returns
        -------
        tf.Tensor
            Hamiltonian
        """
        h = tf.cast(
                self.params['freq'].get_value(),
                tf.complex128
        ) * self.Hs['freq']
        h += tf.cast(
                self.params['beta'].get_value(),
                tf.complex128
        ) * self.Hs['beta']
        if self.hilbert_dim > 2:
            h += tf.cast(
                self.params['anhar'].get_value(),
                tf.complex128
            ) * self.Hs['anhar']

        return h
    
    init_Ls = Qubit.__dict__['init_Ls']
    get_Lindbladian = Qubit.__dict__['get_Lindbladian'] 
    
    
@dev_reg_deco
class LineComponent(C3obj):
    """
    Represents the components connecting chip elements and drives.

    Parameters
    ----------
    connected: list
        specifies the component that are connected with this line

    """

    def __init__(self, **props):
        h_func = props.pop("hamiltonian_func")
        self.connected = props.pop("connected")
        if callable(h_func):
            self.hamiltonian_func = h_func
        else:
            self.hamiltonian_func = hamiltonians[h_func]
        super().__init__(**props)
        self.Hs = {}

    def asdict(self) -> dict:
        params = {}
        for key, item in self.params.items():
            params[key] = item.asdict()
        return {
            "c3type": self.__class__.__name__,
            "params": params,
            "hamiltonian_func": self.hamiltonian_func.__name__,
            "connected": self.connected,
        }


@dev_reg_deco
class Coupling(LineComponent):
    """
    Represents a coupling behaviour between elements.

    Parameters
    ----------
    strength: np.float64
        coupling strength
    connected: list
        all physical components coupled via this specific coupling

    """

    def __init__(
        self,
        name,
        desc=None,
        comment=None,
        strength=None,
        connected=None,
        params=None,
        hamiltonian_func=None,
    ):
        super().__init__(
            name=name,
            desc=desc,
            comment=comment,
            params=params,
            connected=connected,
            hamiltonian_func=hamiltonian_func,
        )
        if strength:
            self.params["strength"] = strength

    def init_Hs(self, opers_list):
        self.Hs["strength"] = tf.Variable(
            self.hamiltonian_func(opers_list), dtype=tf.complex128
        )

    def get_Hamiltonian(self):
        strength = tf.cast(self.params["strength"].get_value(), tf.complex128)
        return strength * self.Hs["strength"]


@dev_reg_deco
class Drive(LineComponent):
    """
    Represents a drive line.

    Parameters
    ----------
    connected: list
        all physical components receiving driving signals via this line

    """

    def init_Hs(self, ann_opers: list):
        hs = []
        for a in ann_opers:
            hs.append(tf.Variable(self.hamiltonian_func(a), dtype=tf.complex128))
        self.h = sum(hs)

    def get_Hamiltonian(self):
        return self.h<|MERGE_RESOLUTION|>--- conflicted
+++ resolved
@@ -359,8 +359,6 @@
         -------
         tf.Tensor
             Hamiltonian
-
-<<<<<<< HEAD
         """
         Ls = []
         if 't1' in self.params:
@@ -394,20 +392,8 @@
         if Ls == []:
             raise Exception("No T1 or T2 provided")
         return tf.cast(sum(Ls), tf.complex128)
-=======
-    def get_Hamiltonian(self):
-        freq = tf.cast(self.params["freq"].get_value(), tf.complex128)
-        pi = tf.Variable(np.pi, dtype=tf.complex128)
-        phi = tf.cast(self.params["phi"].get_value(), tf.complex128)
-        phi_0 = tf.cast(self.params["phi_0"].get_value(), tf.complex128)
-        gamma = tf.cast(self.params["gamma"].get_value(), tf.complex128)
-        d = (gamma - 1) / (gamma + 1)
-        factor = tf.sqrt(
-            tf.sqrt(
-                tf.cos(pi * phi / phi_0) ** 2 + d ** 2 * tf.sin(pi * phi / phi_0) ** 2
-            )
-        )
-        return freq * factor * self.Hs["freq"]
+
+
 @dev_reg_deco
 class SNAIL(PhysicalComponent):
     """
@@ -432,8 +418,6 @@
     The only modification is the get hamiltonian and init hamiltonian definition. Also imported the necessary third order non linearity
     from the hamiltonian library. 
     """
->>>>>>> e7f4f9cf
-
     def __init__(
         self,
         name: str,
