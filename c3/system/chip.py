--- conflicted
+++ resolved
@@ -267,7 +267,6 @@
         anhar: np.float64 = None,
         params=None,
     ):
-<<<<<<< HEAD
         super().__init__(
             name=name,
             desc=desc,
@@ -281,24 +280,11 @@
             self.params["phi"] = phi
         if phi_0:
             self.params["phi_0"] = phi_0
-=======
-        super().__init__(name=name, desc=desc, comment=comment, hilbert_dim=hilbert_dim)
-        self.params["freq"] = freq
-        self.params["phi"] = phi
-        self.params["phi_0"] = phi_0
-
->>>>>>> 6147d84e
         if d:
             self.params["d"] = d
         elif gamma:
             self.params["gamma"] = gamma
-<<<<<<< HEAD
         if anhar:
-=======
-        else:
-            raise Warning("no gamma or d provided. setting d=0, i.e. symmetric case")
-        if hilbert_dim > 2:
->>>>>>> 6147d84e
             self.params["anhar"] = anhar
         if t1:
             self.params["t1"] = t1
@@ -306,15 +292,12 @@
             self.params["t2star"] = t2star
         if temp:
             self.params["temp"] = temp
-<<<<<<< HEAD
         if "d" not in self.params.keys() and "gamma" not in self.params.keys():
             print(
                 "C3:WANING: No junction asymmetry specified, setting symmetric SQUID"
                 " for tuning."
             )
             self.params["d"] = 0
-=======
->>>>>>> 6147d84e
 
     def get_factor(self):
         pi = tf.constant(np.pi, dtype=tf.float64)
@@ -448,26 +431,17 @@
         desc: str = " ",
         comment: str = " ",
         hilbert_dim: int = 4,
-<<<<<<< HEAD
         freq: np.float64 = None,
         anhar: np.float64 = None,
         beta: np.float64 = None,
         t1: np.float64 = None,
         t2star: np.float64 = None,
         temp: np.float64 = None,
-=======
-        freq: np.float64 = 0.0,
-        anhar: np.float64 = 0.0,
-        beta: np.float64 = 0.0,
-        t1: np.float64 = 0.0,
-        t2star: np.float64 = 0.0,
-        temp: np.float64 = 0.0,
->>>>>>> 6147d84e
     ):
         super().__init__(name=name, desc=desc, comment=comment, hilbert_dim=hilbert_dim)
         self.params["freq"] = freq
         self.params["beta"] = beta
-        if hilbert_dim > 2:
+        if anhar:
             self.params["anhar"] = anhar
         if t1:
             self.params["t1"] = t1
