"""Object that deals with the open loop optimal control."""

import os
import shutil
import time
import tensorflow as tf
from c3.optimizers.optimizer import Optimizer
from c3.utils.utils import log_setup


class C1(Optimizer):
    """
    Object that deals with the open loop optimal control.

    Parameters
    ----------
    dir_path : str
        Filepath to save results
    fid_func : callable
        infidelity function to be minimized
    fid_subspace : list
        Indeces identifying the subspace to be compared
    pmap : ParameterMap
        Identifiers for the parameter vector
    callback_fids : list of callable
        Additional fidelity function to be evaluated and stored for reference
    algorithm : callable
        From the algorithm library
        Save plots of control signals
    store_unitaries : boolean
        Store propagators as text and pickle
    options : dict
        Options to be passed to the algorithm
    run_name : str
        User specified name for the run, will be used as root folder
    opt_gates : dict
        Dictionary with ideal gate names as values and evaluated gate names as keys.
    callback: callable
        Callback to be called when parameters are being logged
    """

    def __init__(
        self,
        dir_path,
        fid_func,
        fid_subspace,
        pmap,
        callback_fids=[],
        algorithm=None,
        store_unitaries=False,
        options={},
        run_name=None,
        interactive=True,
        opt_gates=None,
        logger=None,
    ) -> None:
        super().__init__(
            pmap=pmap,
            algorithm=algorithm,
            store_unitaries=store_unitaries,
            logger=logger,
        )
        self.fid_func = fid_func
        self.fid_subspace = fid_subspace
        self.callback_fids = callback_fids
        self.options = options
        self.opt_gates = opt_gates
        self.__dir_path = dir_path
        self.__run_name = run_name
        self.interactive = interactive

    def log_setup(self) -> None:
        """
        Create the folders to store data.
        """
        dir_path = os.path.abspath(self.__dir_path)
        run_name = self.__run_name
        if run_name is None:
            run_name = "c1_" + self.fid_func.__name__ + "_" + self.algorithm.__name__
        self.logdir = log_setup(dir_path, run_name)
        self.logname = "open_loop.log"
        if isinstance(self.exp.created_by, str):
            shutil.copy2(self.exp.created_by, self.logdir)
        if isinstance(self.created_by, str):
            shutil.copy2(self.created_by, self.logdir)

    def load_model_parameters(self, adjust_exp: str) -> None:
        self.pmap.load_values(adjust_exp)
        self.pmap.model.update_model()
        shutil.copy(adjust_exp, os.path.join(self.logdir, "adjust_exp.log"))

    def optimize_controls(self, setup_log: bool = True) -> None:
        """
        Apply a search algorithm to your gateset given a fidelity function.
        """
        if setup_log:
            self.log_setup()
        self.start_log()
        self.exp.set_enable_store_unitaries(self.store_unitaries, self.logdir)
        print(f"C3:STATUS:Saving as: {os.path.abspath(self.logdir + self.logname)}")
        index = []
        for name in self.fid_subspace:
            index.append(self.pmap.model.names.index(name))
        self.index = index
        x_init = self.pmap.get_parameters_scaled()
        try:
            self.algorithm(
                x_init,
                fun=self.fct_to_min,
                fun_grad=self.fct_to_min_autograd,
                grad_lookup=self.lookup_gradient,
                options=self.options,
            )
        except KeyboardInterrupt:
            pass
        self.load_best(self.logdir + "best_point_" + self.logname)
        self.end_log()

    def goal_run(self, current_params: tf.Tensor) -> tf.float64:
        """
        Evaluate the goal function for current parameters.

        Parameters
        ----------
        current_params : tf.Tensor
            Vector representing the current parameter values.

        Returns
        -------
        tf.float64
            Value of the goal function
        """
        self.pmap.set_parameters_scaled(current_params)
        dims = self.pmap.model.dims
<<<<<<< HEAD
        propagators = self.exp.get_gates()
        if self.opt_gates is not None:
            renamed_propagators = dict()
            for k, v in self.opt_gates.items():
                renamed_propagators[v] = propagators[k]
        else:
            renamed_propagators = propagators
        try:
            goal = self.fid_func(
                U_dict=renamed_propagators,
                index=self.index,
                dims=dims,
                eval=self.evaluation + 1,
            )
        except TypeError as e:
            try:
                goal = self.fid_func(
                    exp=self.exp,
                    U_dict=renamed_propagators,
                    index=self.index,
                    dims=dims,
                    eval=self.evaluation + 1,
                )
            except TypeError:
                raise e
=======
        propagators = self.exp.compute_propagators()

        goal = self.fid_func(
            propagators, self.pmap.instructions, self.index, dims, self.evaluation + 1
        )
>>>>>>> b7bf3620

        with open(self.logdir + self.logname, "a") as logfile:
            logfile.write(f"\nEvaluation {self.evaluation + 1} returned:\n")
            logfile.write("goal: {}: {}\n".format(self.fid_func.__name__, float(goal)))
            for cal in self.callback_fids:
                val = cal(
                    renamed_propagators,
                    self.index,
                    dims,
                    self.logdir,
                    self.evaluation + 1,
                )
                if isinstance(val, tf.Tensor):
                    val = float(val.numpy())
                logfile.write("{}: {}\n".format(cal.__name__, val))
                self.optim_status[cal.__name__] = val
            logfile.flush()

        self.optim_status["params"] = [
            par.numpy().tolist() for par in self.pmap.get_parameters()
        ]
        self.optim_status["goal"] = float(goal)
        self.optim_status["time"] = time.asctime()
        self.evaluation += 1
        return goal<|MERGE_RESOLUTION|>--- conflicted
+++ resolved
@@ -35,8 +35,6 @@
         User specified name for the run, will be used as root folder
     opt_gates : dict
         Dictionary with ideal gate names as values and evaluated gate names as keys.
-    callback: callable
-        Callback to be called when parameters are being logged
     """
 
     def __init__(
@@ -132,8 +130,7 @@
         """
         self.pmap.set_parameters_scaled(current_params)
         dims = self.pmap.model.dims
-<<<<<<< HEAD
-        propagators = self.exp.get_gates()
+        propagators = self.exp.compute_propagators()
         if self.opt_gates is not None:
             renamed_propagators = dict()
             for k, v in self.opt_gates.items():
@@ -148,6 +145,8 @@
                 eval=self.evaluation + 1,
             )
         except TypeError as e:
+            # If additional information about the experiment is necessary in the fidelity
+            # function pass on also the experiment
             try:
                 goal = self.fid_func(
                     exp=self.exp,
@@ -158,13 +157,6 @@
                 )
             except TypeError:
                 raise e
-=======
-        propagators = self.exp.compute_propagators()
-
-        goal = self.fid_func(
-            propagators, self.pmap.instructions, self.index, dims, self.evaluation + 1
-        )
->>>>>>> b7bf3620
 
         with open(self.logdir + self.logname, "a") as logfile:
             logfile.write(f"\nEvaluation {self.evaluation + 1} returned:\n")
