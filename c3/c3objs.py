"""Basic custom objects."""

from typing import List, Dict, Tuple
import numpy as np
import tensorflow as tf
from c3.utils.utils import num3str


class C3obj:
    """
    Represents an abstract object with parameters. To be inherited from.

    Parameters
    ----------
    name: str
        short name that will be used as identifier
    desc: str
        longer description of the component
    comment: str
        additional information about the component
    params: dict
        Parameters in this dict can be accessed and optimized
    """

<<<<<<< HEAD
    def __init__(self, name, desc="", comment="", params={}):
=======
    def __init__(
            self,
            name: str,
            desc: str = " ",
            comment: str = " "
    ):
>>>>>>> 2d01c3be
        self.name = name
        self.desc = desc
        self.comment = comment
        self.params = {}
<<<<<<< HEAD
        for name, par in params.items():
            if isinstance(par, Quantity):
                self.params[name] = par
            else:
                self.params[name] = Quantity(**par)
=======

    def list_parameters(self):
        """
        Returns
        -------
        list
            A list of parameters this object has.
        """
        par_ids = []
        for par_key in sorted(self.params.keys()):
            par_id = (self.name, par_key)
            par_ids.append(par_id)
        return par_ids

    def print_parameter(self, par_id):
        """
        Print a given parameter.

        Parameters
        ----------
        par_id: str
            Parameter identifier
        """
        print(self.params[par_id])
>>>>>>> 2d01c3be


class Quantity:
    """
    Represents any physical quantity used in the model or the pulse
    specification. For arithmetic operations just the numeric value is used. The
    value itself is stored in an optimizer friendly way as a float between -1
    and 1. The conversion is given by
        scale (value + 1) / 2 + offset

    Parameters
    ----------
    value: np.array(np.float64) or np.float64
        value of the quantity
    min_val: np.array(np.float64) or np.float64
        minimum this quantity is allowed to take
    max_val: np.array(np.float64) or np.float64
        maximum this quantity is allowed to take
    unit: str
        physical unit
    symbol: str
        latex representation

    """

    def __init__(self, value, min_val, max_val, unit="undefined", symbol=r"\alpha"):
        if unit[-3:] == "2pi":
            pref = 2 * np.pi
        elif unit[-2:] == "pi":
            pref = np.pi
        else:
            pref = 1
        self.pref = pref
        self.offset = np.array(min_val * pref)
        self.scale = np.abs(np.array(max_val * pref) - np.array(min_val * pref))
        try:
            self.set_value(np.array(value * pref))
        except ValueError:
            raise ValueError(
                f"Value has to be within {min_val:.3} .. {max_val:.3}"
                f" but is {value:.3}."
            )
        self.symbol = symbol
        self.unit = unit
        if hasattr(value, "shape"):
            self.shape = value.shape
            self.length = int(np.prod(value.shape))
        else:
            self.shape = ()
            self.length = 1

    def asdict(self):
        pref = self.pref
        return {
            "value": self.numpy(),
            "min_val": self.offset / pref,
            "max_val": (self.scale + self.offset) / pref,
            "unit": self.unit,
            "symbol": self.symbol
        }

    def __add__(self, other):
        return self.numpy() + other

    def __radd__(self, other):
        return self.numpy() + other

    def __sub__(self, other):
        return self.numpy() - other

    def __rsub__(self, other):
        return other - self.numpy()

    def __mul__(self, other):
        return self.numpy() * other

    def __rmul__(self, other):
        return self.numpy() * other

    def __pow__(self, other):
        return self.numpy() ** other

    def __rpow__(self, other):
        return other ** self.numpy()

    def __truediv__(self, other):
        return self.numpy() / other

    def __rtruediv__(self, other):
        return other / self.numpy()

    def __str__(self):
        val = self.numpy()
        use_prefix = True
        if self.unit == "Hz 2pi":
            val = val / 2 / np.pi
        elif self.unit == "pi":
            val = val / np.pi
            use_prefix = False
        ret = ""
        for entry in np.nditer(val):
            ret += num3str(entry, use_prefix) + self.unit + " "
        return ret

    def numpy(self) -> np.ndarray:
        """
        Return the value of this quantity as numpy.
        """
        return self.scale * (self.value.numpy() + 1) / 2 + self.offset

    def get_value(self, val=None) -> tf.Tensor:
        """
        Return the value of this quantity as tensorflow.

        Parameters
        ----------
        val : tf.float64
            Optionaly give an optimizer friendly value between -1 and 1 to
            convert to physical scale.
        """
        if val is None:
            val = self.value
        return self.scale * (val + 1) / 2 + self.offset

    def set_value(self, val: float) -> None:
        """ Set the value of this quantity as tensorflow. Value needs to be
        within specified min and max."""
        # setting can be numpyish
        tmp = 2 * (np.array(val) - self.offset) / self.scale - 1
        if np.any(tmp < -1) or np.any(tmp > 1):
            # TODO choose which error to raise
            # raise Exception(f"Value {val} out of bounds for quantity.")
            print(f"Value {val} out of bounds for quantity.")
            raise ValueError
            # TODO if we want we can extend bounds when force flag is given
        else:
            self.value = tf.constant(tmp, dtype=tf.float64)

    def get_opt_value(self) -> np.ndarray:
        """ Get an optimizer friendly representation of the value."""
        return self.value.numpy().flatten()

    def set_opt_value(self, val: float) -> None:
        """ Set value optimizer friendly.

        Parameters
        ----------
        val : tf.float64
            Tensorflow number that will be mapped to a value between -1 and 1.
        """
        self.value = tf.acos(tf.cos(
            (tf.reshape(val, self.shape) + 1) * np.pi / 2
        )) / np.pi * 2 - 1


class ParameterMap:
    """
    Collects information about control and model parameters and provides different representations
    depending on use.
    """

    def __init__(
        self,
        instructions: list,
        generator=None,
        model=None
    ):
        self.instructions = {}
        self.opt_map = []
        for instr in instructions:
            self.instructions[instr.name] = instr

        # Collecting model components
        components = {}
        if model:
            components.update(model.couplings)
            components.update(model.subsystems)
            components.update(model.tasks)
        if generator:
            components.update(generator.devices)
        self.__components = components

        par_lens = {}
        pars = {}
        # Initializing model parameters
        for comp in self.__components.values():
            for par_name, par_value in comp.params.items():
                par_id = (comp.name, par_name)
                par_lens[par_id] = par_value.length
                pars[par_id] = par_value

        # Initializing control parameters
        for gate in self.instructions:
            instr = self.instructions[gate]
            for chan in instr.comps.keys():
                for comp in instr.comps[chan]:
                    for par_name, par_value in instr.comps[chan][comp].params.items():
                        par_id = (gate, chan, comp, par_name)
                        par_lens[par_id] = par_value.length
                        pars[par_id] = par_value

        self.__par_lens = par_lens
        self.__pars = pars

        self.model = model
        self.generator = generator

    def get_full_params(self) -> Dict[str, Quantity]:
        """
        Returns the full parameter vector, including model and control parameters.
        """
        return self.__pars

    def get_opt_units(self) -> List[str]:
        """
        Returns a list of the units of the optimized quantities.
        """
        units = []
        for equiv_ids in self.opt_map:
            units.append(self.__pars[equiv_ids[0]].unit)
        return units

    def get_parameter(self, par_id: Tuple[str]) -> Quantity:
        """
        Return one the current parameters.

        Parameters
        ----------
        par_id: tuple
            Hierarchical identifier for parameter.

        Returns
        -------
        Quantity

        """
        try:
            value = self.__pars[par_id]
        except KeyError as ke:
            for id in self.__pars:
                if id[0] == par_id[0]:
                    print(f"Found {id[0]}.")
            raise Exception(f"C3:ERROR:Parameter {par_id} not defined.") from ke
        return value

    def get_parameters(self) -> List[Quantity]:
        """
        Return the current parameters.

        Parameters
        ----------
        opt_map: list
            Hierarchical identifier for parameters.

        Returns
        -------
        list of Quantity

        """
        values = []
        for equiv_ids in self.opt_map:
            try:
                values.append(self.__pars[equiv_ids[0]])
            except KeyError as ke:
                for par_id in self.__pars:
                    if par_id[0] == equiv_ids[0][0]:
                        print(f"Found {par_id[0]}.")
                raise Exception(f"C3:ERROR:Parameter {equiv_ids[0]} not defined.") from ke
        return values

    def set_parameters(self, values: list, opt_map=None) -> None:
        """Set the values in the original instruction class.

        Parameters
        ----------
        values: list
            List of parameter values. Can be nested, if a parameter is matrix valued.
        opt_map: list
            Corresponding identifiers for the parameter values.

        """
        val_indx = 0
        if opt_map is None:
            opt_map = self.opt_map
        for equiv_ids in opt_map:
            for id in equiv_ids:
                try:
                    par = self.__pars[id]
                except ValueError as ve:
                    raise Exception(f"C3:ERROR:{id} not defined.") from ve
                try:
                    par.set_value(values[val_indx])
                except ValueError as ve:
                    raise Exception(
                        f"C3:ERROR:Trying to set {'-'.join(id)} to value {values[val_indx]} "
                        f"but has to be within {par.offset:.3} .. {(par.offset + par.scale):.3}."
                    ) from ve
            val_indx += 1

    def get_parameters_scaled(self) -> np.ndarray:
        """
        Return the current parameters. This fuction should only be called by an optimizer. Are you
        an optimizer?

        Parameters
        ----------
        opt_map: tuple
            Hierarchical identifier for parameters.

        Returns
        -------
        list of Quantity

        """
        values = []
        for equiv_ids in self.opt_map:
            par = self.__pars[equiv_ids[0]]
            values.append(par.get_opt_value())
        return np.array(values).flatten()

    def set_parameters_scaled(self, values: list) -> None:
        """
        Set the values in the original instruction class. This fuction should only be called by
        an optimizer. Are you an optimizer?

        Parameters
        ----------
        values: list
            List of parameter values. Matrix valued parameters need to be flattened.
        opt_map: list
            Corresponding identifiers for the parameter values.

        """
        val_indx = 0
        for equiv_ids in self.opt_map:
            par_len = self.__pars[equiv_ids[0]].length
            for id in equiv_ids:
                par = self.__pars[id]
                par.set_opt_value(values[val_indx:val_indx + par_len])
            val_indx += par_len

    def set_opt_map(self, opt_map) -> None:
        """
        Set the opt_map, i.e. which parameters will be optimized.
        """
        for equiv_ids in opt_map:
            for pid in equiv_ids:
                if not pid in self.__pars:
                    raise Exception(f"C3:ERROR:Parameter {pid} not defined.")
        self.opt_map = opt_map

    def __str__(self) -> str:
        """
        Return a multi-line human-readable string of all defined parameter names and
        current values.

        Returns
        -------
        str
            Parameters and their values
        """
        ret = []

        for par_id, par in self.__pars.items():
            nice_id = "-".join(par_id)
            ret.append(f"{nice_id:38}: {par}\n")

        return "".join(ret)

    def str_parameters(self, opt_map) -> str:
        """
        Return a multi-line human-readable string of the optmization parameter names and
        current values.

        Parameters
        ----------
        opt_map: list
            Optionally use only the specified parameters.

        Returns
        -------
        str
            Parameters and their values
        """
        ret = []
        for equiv_ids in opt_map:
            par_id = equiv_ids[0]
            par = self.__pars[equiv_ids[0]]
            nice_id = "-".join(par_id)
            ret.append(f"{nice_id:38}: {par}\n")
            if len(equiv_ids) > 1:
                for eid in equiv_ids[1:]:
                    ret.append("-".join(eid))
                    ret.append("\n")
                ret.append("\n")
        return "".join(ret)

    def print_parameters(self):
        """
        Print current parameters to stdout.
        """
        print(self.str_parameters(self.opt_map))<|MERGE_RESOLUTION|>--- conflicted
+++ resolved
@@ -22,52 +22,16 @@
         Parameters in this dict can be accessed and optimized
     """
 
-<<<<<<< HEAD
     def __init__(self, name, desc="", comment="", params={}):
-=======
-    def __init__(
-            self,
-            name: str,
-            desc: str = " ",
-            comment: str = " "
-    ):
->>>>>>> 2d01c3be
         self.name = name
         self.desc = desc
         self.comment = comment
         self.params = {}
-<<<<<<< HEAD
-        for name, par in params.items():
+        for pname, par in params.items():
             if isinstance(par, Quantity):
-                self.params[name] = par
+                self.params[pname] = par
             else:
-                self.params[name] = Quantity(**par)
-=======
-
-    def list_parameters(self):
-        """
-        Returns
-        -------
-        list
-            A list of parameters this object has.
-        """
-        par_ids = []
-        for par_key in sorted(self.params.keys()):
-            par_id = (self.name, par_key)
-            par_ids.append(par_id)
-        return par_ids
-
-    def print_parameter(self, par_id):
-        """
-        Print a given parameter.
-
-        Parameters
-        ----------
-        par_id: str
-            Parameter identifier
-        """
-        print(self.params[par_id])
->>>>>>> 2d01c3be
+                self.params[pname] = Quantity(**par)
 
 
 class Quantity:
@@ -120,6 +84,9 @@
             self.length = 1
 
     def asdict(self):
+        """
+        Return a config-compatible dictionary representation.
+        """
         pref = self.pref
         return {
             "value": self.numpy(),
