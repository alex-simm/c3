--- conflicted
+++ resolved
@@ -108,16 +108,11 @@
         U_dict = self.exp.get_gates()
         goal = self.fid_func(U_dict, self.index, dims, self.evaluation + 1)
         goal_numpy = float(goal.numpy())
-<<<<<<< HEAD
         try:
             display.plot_C1(self.logdir)
         except TypeError:
             pass
 
-=======
-        display.plot_C1(self.logdir)
-        
->>>>>>> c898a01a
         with open(self.logdir + self.logname, 'a') as logfile:
             logfile.write(f"\nEvaluation {self.evaluation + 1} returned:\n")
             logfile.write(
@@ -139,7 +134,7 @@
         ]
         self.optim_status['goal'] = goal_numpy
         self.evaluation += 1
-        
+
         import os
         import pickle
         import numpy as np
