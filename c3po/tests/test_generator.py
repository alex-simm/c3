--- conflicted
+++ resolved
@@ -35,11 +35,7 @@
 
 
 carrier_parameters = {
-<<<<<<< HEAD
-    'freq' : 5.95e9 * 2 * np.pi
-=======
     'freq' : 4.95e9 * 2 * np.pi
->>>>>>> b9acd78d
 }
 
 carr = CtrlComp(
