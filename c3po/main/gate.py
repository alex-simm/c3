import json
import numpy as np
import matplotlib.pyplot as plt


class Gate:
    """Represents a quantum gate.

    Parameters
    ----------
    target : type
        Description of parameter `target`.
    goal: array
        Unitary representation of the gate on computational subspace.
    pulse : dict
        Initial pulse parameters
    T_final : real
        Maximum time of this gate.

    Attributes
    ----------
    idxes : dict
        Contains the parametrization of this gate. This is created when
        set_parameters() is used to store a new pulse.
    opt_idxes : list
        A subset of idxes, containing the indices of parameters that are
        varied during optimization. Parameters present in the intial name
        but not in opt_idxes are frozen.
    parameters : dict
        A dictionary of linear vectors containing the parameters of
        different versions of this gate, e.g. initial guess, calibrated or
        variants.

    """

    def __init__(
            self,
            target,
            goal,
            pulse=None,
            T_final=100e-9
            ):

        self.T_final = T_final
        self.target = target
        self.goal_unitary = goal
        self.env_shape = None
        self.parameters = {}
        if not pulse is None:
            self.set_parameters('default', pulse)
        self.bounds = None

    def serialize_bounds(self, bounds_in):
        """Read in the bounds from a dictionary and store for rescaling.

        Parameters
        ----------
        bounds_in : dict
            A dictionary with the same structure as the pulse
            parametrization. Every dimension specified in the bounds will be
            optimized. Parameters present in the initial guess but not in the
            bounds are considered to be frozen.

        Returns
        -------
        list, list
            Linearized representation of the bounds and Indices in
            the linearized parameters that will be optimized.

        """
        opt_idxes = []
        bounds = []
        if self.env_shape == 'flat':
            for k in bounds_in:
                bounds.append(bounds_in[k])
                opt_idxes.append(self.idxes[k])
            bounds = np.array(bounds)
        else:
<<<<<<< HEAD
            for ctrl in sorted(bounds_in.keys()):
                for carr in sorted(bounds_in[ctrl].keys()):
                    for puls in sorted(
                        bounds_in[ctrl][carr]['pulses'].keys()
                        ):
                        params = (
                            bounds_in[ctrl][carr]['pulses'][puls]['params']
                        )
                        p_idx = (
                            self.idxes[ctrl][carr]['pulses'][puls]['params']
                            )
                        for prop in sorted(params.keys()):
                            opt_idxes.append(p_idx[prop])
                            bounds.append(params[prop])
        return bounds, opt_idxes


    def set_bounds(self, bounds_in):
        """
        Read in a new set of bounds for this gate. Format is the same as the
        pulse specifications but with a [min, max] at each entry.

        Parameters
        ----------
        bounds_in : dict
            The same type of dictionary as the parameter sets but with a
            [min, max] pair in each entry. The keys can be a subset of keys
            from the parameter set. Every parameter key not present here will
            be fixed during optimization.
         """
        b, self.opt_idxes = self.serialize_bounds(bounds_in)
        self.bounds = {}
        b = np.array(b)
        self.bounds['scale'] = np.diff(b).T[0]
        self.bounds['offset'] = b.T[0]
=======
            b = tf.constant(
                    self.serialize_parameters(b_in),
                    dtype=tf.float64
                    )
        self.bounds = {}
        self.bounds['scale'] = b[:, 1]-b[:, 0]
        self.bounds['offset'] = b[:, 0]
>>>>>>> 73024a10

    def set_parameters(self, name, params_in):
        """
        Give an name that will define the parametrization of this gate.

        Parameters
        ----------
        name : str
            Descriptive identifier of the specified set of parameters
        params_in : dict
            Parameters in (nested) dictionary format
        """
        if self.env_shape == 'flat':
            params = []
            idxes = {}
            idx = 0
            for k in params_in:
                params.append(params_in[k])
                idxes[k] = idx
                idx += 1
            self.parameters[name] = params
            self.idxes = idxes
        else:
<<<<<<< HEAD
            self.parameters[name] = self.serialize_parameters(params_in, True)

=======
            control_keys = sorted(guess.keys())
            for ckey in control_keys:
                control = guess[ckey]
                self.keys[ckey] = {}
                carrier_keys = sorted(control.keys())
                for carkey in carrier_keys:
                    carrier = guess[ckey][carkey]
                    self.keys[ckey][carkey] = sorted(carrier['pulses'].keys())
            self.parameters[name] = tf.constant(
                    self.serialize_parameters(guess),
                    dtype=tf.float64
                    )
>>>>>>> 73024a10

    def serialize_parameters(self, p, redefine=False):
        """
        Takes a nested dictionary of pulse parameters and returns a linear
        list, compatible with the parametrization of this gate. Input can
        also be the name of a stored pulse.

        Parameters
        ----------
        p : dict
            Parameters in (nested) dictionary format

        Returns
        -------
        numpy array
            Linearized parameters
        """
        q = []
        idx = 0
        idxes = {}
        for ctrl in sorted(p.keys()):
            idxes[ctrl] = {}
            for carr in sorted(p[ctrl].keys()):
                idxes[ctrl][carr] = {}
                idxes[ctrl][carr]['freq'] = p[ctrl][carr]['freq']
                idxes[ctrl][carr]['pulses'] = {}
                # TODO discuss adding target
                for puls in sorted(p[ctrl][carr]['pulses'].keys()):
                    idxes[ctrl][carr]['pulses'][puls] = {}
                    idxes[ctrl][carr]['pulses'][puls]['func']\
                        = p[ctrl][carr]['pulses'][puls]['func']
                    idxes[ctrl][carr]['pulses'][puls]['params'] = {}
                    for prop in sorted(
                            p[ctrl][carr]['pulses'][puls]['params'].keys()
                            ):
                        idxes[ctrl][carr]['pulses'][puls]['params'][prop] = idx
                        q.append(p[ctrl][carr]['pulses'][puls]['params'][prop])
                        idx += 1
        if redefine:
            self.idxes = idxes
        return np.array(q)

    def deserialize_parameters(self, q, opt=False):
        """ Give a vector of parameters that conform to the parametrization for
        this gate and get the structured version back. Input can also be the
        name of a stored pulse.

        Parameters
        ----------
        q : array
            Numpy array containing the serialized parameters
        opt : bool
            Use only the optimized parameters. Note: Probably we'll lose this
            option and determine by the shape of q which version should be used.

        Returns
        -------
        type
            Description of returned object.
        """
        p = {}
        if isinstance(q, str):
            q = self.parameters[q]
        idxes = self.idxes
        for ctrl in sorted(idxes):
            p[ctrl] = {}
            for carr in sorted(idxes[ctrl]):
                p[ctrl][carr] = {}
                p[ctrl][carr]['pulses'] = {}
                p[ctrl][carr]['freq'] = idxes[ctrl][carr]['freq']
                for puls in sorted(idxes[ctrl][carr]['pulses']):
                    p[ctrl][carr]['pulses'][puls] = {
                            'params': {}
                            }
                    params = idxes[ctrl][carr]['pulses'][puls]['params']
                    for prop in sorted(params):
                        idx = params[prop]
                        p[ctrl][carr]['pulses'][puls]['params'][prop] = q[idx]
        return p

    def to_scale_one(self, q):
<<<<<<< HEAD
        """Returns a vector of scale 1 that plays well with optimizers.

        Parameters
        ----------
        q : array/str
            Array of parameter in physical units. Can also be the name of an array already stored in this Gate instance.

        Returns
        -------
        array
            Numpy array of pulse parameters, rescaled to values within [-1, 1]

        """
        if isinstance(q, str):
            q = self.parameters[q]
        q = np.array(q)[self.opt_idxes]
=======
        """
        Returns a vector of scale 1 that plays well with optimizers. Input type
        is Tensor or a String that identifies a stored Tensor, i.e 'initial'.
        """
        if isinstance(q, str):
            q = self.parameters[q]
>>>>>>> 73024a10
        y = (q - self.bounds['offset']) / self.bounds['scale']
        return 2*y-1

    def to_bound_phys_scale(self, x):
<<<<<<< HEAD
        """Transforms an optimizer vector back to physical scale

        Parameters
        ----------
        x : array
            Numpy array of pulse parameters in scale 1

        Returns
        -------
        array
            Pulse parameters that are compatible with bounds in physical units

        """
        y = np.arccos(np.cos((x+1)*np.pi/2))/np.pi
        q = np.array(self.parameters['initial'])
        q[self.opt_idxes] = self.bounds['scale'] * y + self.bounds['offset']
        return q

    def get_IQ(self, name, res=1e9):
        """ Construct the in-phase (I) and quadrature (Q) components of the
        control signals. These are universal to either experiment or
        simulation. In the experiment these will be routed to AWG and mixer
        electronics, while in the simulation they provide the shapes of the
        controlfields to be added to the Hamiltonian.

        Parameters
        ----------
        name : array
            Array of parameter in physical units. Can also be the name of an
            array already stored in this Gate instance.
        res : real
            Resolution of the control electronics. Will determine the number of
            time slices used to calculate waveforms.

        Returns
        -------
        dict
            Dictionary with arrays of I and Q signals for each control and
            carrier.

=======
        """
        Transforms an optimizer vector back to physical scale.
        """
        y = tf.acos(
                tf.cos(
                    (x+1)*np.pi/2
                )
            )/np.pi
        return self.bounds['scale'] * y + self.bounds['offset']

    def get_IQ(self, pulses):
        """
        Construct the in-phase (I) and quadrature (Q) components of the control
        signals.
        These are universal to either experiment or simulation. In the
        experiment these will be routed to AWG and mixer electronics, while in
        the simulation they provide the shapes of the controlfields to be added
        to the Hamiltonian.
        """
        """
        NICO: Paramtrization here is fixed for testing and will have to be
        extended to more general.
        """
        # TODO: atm it works for both gaussian and flattop, but only by chance
        Inphase = []
        Quadrature = []

        for p_name in pulses:
            pulse = pulses[p_name]
            t0 = pulse['t_up']
            t1 = pulse['t_down']
            xy_angle = pulse['xy_angle']
            amp = pulse['amp']

            Inphase.append(
                    lambda t: amp * self.envelope(t, t0, t1) * tf.cos(xy_angle)
                    )
            Quadrature.append(
                    lambda t: amp * self.envelope(t, t0, t1) * tf.sin(xy_angle)
                    )

        return Inphase, Quadrature

    def get_control_fields(self, guess):
>>>>>>> 73024a10
        """
        if isinstance(name, str):
            name = self.parameters[name]
        idxes = self.idxes
        signals = {}
        ts = np.linspace(0, self.T_final, self.T_final*res)

        for ctrl in idxes:
            ck = idxes[ctrl]
            signals[ctrl] = {}
            for carr in ck:
                Inphase = []
                Quadrature = []
                omega_d = ck[carr]['freq']
                pu = ck[carr]['pulses']
                signals[ctrl][carr] = {}
                amp_tot_sq = 0
                components = []
                for puls in pu:
                    p_idx = pu[puls]['params']
                    envelope = pu[puls]['func']
                    amp = name[p_idx['amp']]
                    amp_tot_sq += amp**2
                    xy_angle = name[p_idx['xy_angle']]
                    freq_offset = name[p_idx['freq_offset']]
                    components.append(
                            amp * envelope(ts, p_idx, name)
                            * np.exp(1j*(xy_angle+freq_offset*ts))
                            )
                norm = np.sqrt(amp_tot_sq)
                Inphase = np.real(np.sum(components, axis=0))/norm
                Quadrature = np.imag(np.sum(components, axis=0))/norm

                signals[ctrl][carr]['omega'] = omega_d
                signals[ctrl][carr]['amp'] = amp
                signals[ctrl][carr]['I'] = Inphase
                signals[ctrl][carr]['Q'] = Quadrature
        return signals

    def get_control_fields(self, name, res=1e9):
        """
        Simulation function.
        Returns a function handle to the control shape, constructed from drive
        parameters. For simulation we need the control fields to be added to
        the model Hamiltonian.

        Parameters
        ----------
        name : array
            Array of parameter in physical units. Can also be the name of an
            array already stored in this Gate instanc
        res : real
            Resolution of the control electronics. Will determine the number of
            time slices used to calculate waveforms.

        Returns
        -------
        list
            List of handles for control functions.

        """
<<<<<<< HEAD
        IQ = self.get_IQ(name, res)
=======
>>>>>>> 73024a10
        """
        NICO: Federico raised the question if the xy_angle should be added
        here. After some research, this should be the correct way. The
        signal is E = I cos() + Q sin(), such that E^2 = I^2+Q^2.
        """
        if isinstance(guess, str):
            guess = self.parameters[guess]
        p = self.deserialize_parameters(guess)
        cflds = []
<<<<<<< HEAD
        ts = np.linspace(0, self.T_final, self.T_final*res)
        for ctrl in sorted(self.idxes):
            sig = np.zeros_like(ts)
            for carr in sorted(self.idxes[ctrl]):
                AWG_I = IQ[ctrl][carr]['I']
                AWG_Q = IQ[ctrl][carr]['Q']
                amp = IQ[ctrl][carr]['amp']
                omega_d = IQ[ctrl][carr]['omega']
                sig += amp * (
                        AWG_I * np.cos(omega_d * ts)
                        + AWG_Q * np.sin(omega_d * ts)
                         )
            cflds.append(sig)
=======
        for ckey in sorted(self.keys):
            for carkey in sorted(self.keys[ckey]):
                pulses = p[ckey][carkey]['pulses']
                mixer_Is, mixer_Qs = self.get_IQ(pulses)

                def mixer_I(t):
                    return sum(f(t) for f in mixer_Is)

                def mixer_Q(t):
                    return sum(f(t) for f in mixer_Qs)

                omega_d = p[ckey][carkey]['freq']
                cflds.append(
                    lambda t:
                        mixer_I(t) * tf.cos(omega_d * t)
                        + mixer_Q(t) * tf.sin(omega_d * t)
                    )
>>>>>>> 73024a10
        return cflds

    def print_pulse(self, p):
        """Print out the pulse parameters in JSON format.

        Parameters
        ----------
        p : array
            Array of parameters in physical units.

        """
        print(
                json.dumps(
                    self.deserialize_parameters(p),
                    indent=4,
                    sort_keys=True
                    )
            )

    def plot_control_fields(self, q='initial', axs=None):
        """ Plotting control functions """
        ts = np.linspace(0, self.T_final, self.T_final*1e9)
        plt.rcParams['figure.dpi'] = 100
        IQ = self.get_IQ(q)['control1']['carrier1']
        fig, axs = plt.subplots(2, 1)
        axs[0].plot(ts/1e-9, IQ['I'])
        axs[1].plot(ts/1e-9, IQ['Q'])
        plt.show(block=False)

    # NICO: Do we need these? Are we strict about setting and getting? Python
    # itself doesn't seem to be.
    def get_parameters(self):
        """
        Return parameters dictionary.
        """
        return self.parameters

    def get_idxes(self):
        """
        Returns index map of parameters in the serialized vector.
        """
        return self.idxes<|MERGE_RESOLUTION|>--- conflicted
+++ resolved
@@ -1,5 +1,6 @@
 import json
 import numpy as np
+import tensorflow as tf
 import matplotlib.pyplot as plt
 
 
@@ -74,9 +75,7 @@
             for k in bounds_in:
                 bounds.append(bounds_in[k])
                 opt_idxes.append(self.idxes[k])
-            bounds = np.array(bounds)
         else:
-<<<<<<< HEAD
             for ctrl in sorted(bounds_in.keys()):
                 for carr in sorted(bounds_in[ctrl].keys()):
                     for puls in sorted(
@@ -91,6 +90,7 @@
                         for prop in sorted(params.keys()):
                             opt_idxes.append(p_idx[prop])
                             bounds.append(params[prop])
+            bounds = tf.constant(bounds, dtype=tf.float64)
         return bounds, opt_idxes
 
 
@@ -109,18 +109,8 @@
          """
         b, self.opt_idxes = self.serialize_bounds(bounds_in)
         self.bounds = {}
-        b = np.array(b)
-        self.bounds['scale'] = np.diff(b).T[0]
-        self.bounds['offset'] = b.T[0]
-=======
-            b = tf.constant(
-                    self.serialize_parameters(b_in),
-                    dtype=tf.float64
-                    )
-        self.bounds = {}
         self.bounds['scale'] = b[:, 1]-b[:, 0]
         self.bounds['offset'] = b[:, 0]
->>>>>>> 73024a10
 
     def set_parameters(self, name, params_in):
         """
@@ -144,23 +134,8 @@
             self.parameters[name] = params
             self.idxes = idxes
         else:
-<<<<<<< HEAD
             self.parameters[name] = self.serialize_parameters(params_in, True)
 
-=======
-            control_keys = sorted(guess.keys())
-            for ckey in control_keys:
-                control = guess[ckey]
-                self.keys[ckey] = {}
-                carrier_keys = sorted(control.keys())
-                for carkey in carrier_keys:
-                    carrier = guess[ckey][carkey]
-                    self.keys[ckey][carkey] = sorted(carrier['pulses'].keys())
-            self.parameters[name] = tf.constant(
-                    self.serialize_parameters(guess),
-                    dtype=tf.float64
-                    )
->>>>>>> 73024a10
 
     def serialize_parameters(self, p, redefine=False):
         """
@@ -201,7 +176,7 @@
                         idx += 1
         if redefine:
             self.idxes = idxes
-        return np.array(q)
+        return tf.constant(q, dtype=tf.float64)
 
     def deserialize_parameters(self, q, opt=False):
         """ Give a vector of parameters that conform to the parametrization for
@@ -242,7 +217,6 @@
         return p
 
     def to_scale_one(self, q):
-<<<<<<< HEAD
         """Returns a vector of scale 1 that plays well with optimizers.
 
         Parameters
@@ -258,20 +232,10 @@
         """
         if isinstance(q, str):
             q = self.parameters[q]
-        q = np.array(q)[self.opt_idxes]
-=======
-        """
-        Returns a vector of scale 1 that plays well with optimizers. Input type
-        is Tensor or a String that identifies a stored Tensor, i.e 'initial'.
-        """
-        if isinstance(q, str):
-            q = self.parameters[q]
->>>>>>> 73024a10
-        y = (q - self.bounds['offset']) / self.bounds['scale']
+        y = (q[self.opt_idxes] - self.bounds['offset']) / self.bounds['scale']
         return 2*y-1
 
     def to_bound_phys_scale(self, x):
-<<<<<<< HEAD
         """Transforms an optimizer vector back to physical scale
 
         Parameters
@@ -285,8 +249,12 @@
             Pulse parameters that are compatible with bounds in physical units
 
         """
-        y = np.arccos(np.cos((x+1)*np.pi/2))/np.pi
-        q = np.array(self.parameters['initial'])
+        y = tf.acos(
+                tf.cos(
+                    (x+1)*np.pi/2
+                )
+            )/np.pi
+        q = self.parameters['initial']
         q[self.opt_idxes] = self.bounds['scale'] * y + self.bounds['offset']
         return q
 
@@ -312,52 +280,6 @@
             Dictionary with arrays of I and Q signals for each control and
             carrier.
 
-=======
-        """
-        Transforms an optimizer vector back to physical scale.
-        """
-        y = tf.acos(
-                tf.cos(
-                    (x+1)*np.pi/2
-                )
-            )/np.pi
-        return self.bounds['scale'] * y + self.bounds['offset']
-
-    def get_IQ(self, pulses):
-        """
-        Construct the in-phase (I) and quadrature (Q) components of the control
-        signals.
-        These are universal to either experiment or simulation. In the
-        experiment these will be routed to AWG and mixer electronics, while in
-        the simulation they provide the shapes of the controlfields to be added
-        to the Hamiltonian.
-        """
-        """
-        NICO: Paramtrization here is fixed for testing and will have to be
-        extended to more general.
-        """
-        # TODO: atm it works for both gaussian and flattop, but only by chance
-        Inphase = []
-        Quadrature = []
-
-        for p_name in pulses:
-            pulse = pulses[p_name]
-            t0 = pulse['t_up']
-            t1 = pulse['t_down']
-            xy_angle = pulse['xy_angle']
-            amp = pulse['amp']
-
-            Inphase.append(
-                    lambda t: amp * self.envelope(t, t0, t1) * tf.cos(xy_angle)
-                    )
-            Quadrature.append(
-                    lambda t: amp * self.envelope(t, t0, t1) * tf.sin(xy_angle)
-                    )
-
-        return Inphase, Quadrature
-
-    def get_control_fields(self, guess):
->>>>>>> 73024a10
         """
         if isinstance(name, str):
             name = self.parameters[name]
@@ -419,52 +341,21 @@
             List of handles for control functions.
 
         """
-<<<<<<< HEAD
         IQ = self.get_IQ(name, res)
-=======
->>>>>>> 73024a10
-        """
-        NICO: Federico raised the question if the xy_angle should be added
-        here. After some research, this should be the correct way. The
-        signal is E = I cos() + Q sin(), such that E^2 = I^2+Q^2.
-        """
-        if isinstance(guess, str):
-            guess = self.parameters[guess]
-        p = self.deserialize_parameters(guess)
         cflds = []
-<<<<<<< HEAD
-        ts = np.linspace(0, self.T_final, self.T_final*res)
+        ts = tf.linspace(0, self.T_final, self.T_final*res)
         for ctrl in sorted(self.idxes):
-            sig = np.zeros_like(ts)
+            sig = tf.zeros_like(ts)
             for carr in sorted(self.idxes[ctrl]):
                 AWG_I = IQ[ctrl][carr]['I']
                 AWG_Q = IQ[ctrl][carr]['Q']
                 amp = IQ[ctrl][carr]['amp']
                 omega_d = IQ[ctrl][carr]['omega']
                 sig += amp * (
-                        AWG_I * np.cos(omega_d * ts)
-                        + AWG_Q * np.sin(omega_d * ts)
+                        AWG_I * tf.cos(omega_d * ts)
+                        + AWG_Q * tf.sin(omega_d * ts)
                          )
             cflds.append(sig)
-=======
-        for ckey in sorted(self.keys):
-            for carkey in sorted(self.keys[ckey]):
-                pulses = p[ckey][carkey]['pulses']
-                mixer_Is, mixer_Qs = self.get_IQ(pulses)
-
-                def mixer_I(t):
-                    return sum(f(t) for f in mixer_Is)
-
-                def mixer_Q(t):
-                    return sum(f(t) for f in mixer_Qs)
-
-                omega_d = p[ckey][carkey]['freq']
-                cflds.append(
-                    lambda t:
-                        mixer_I(t) * tf.cos(omega_d * t)
-                        + mixer_Q(t) * tf.sin(omega_d * t)
-                    )
->>>>>>> 73024a10
         return cflds
 
     def print_pulse(self, p):
